--- conflicted
+++ resolved
@@ -16,10 +16,7 @@
 
 fun parametersToBytes(parameters: Any): Map<String, ByteString> {
   val parametersClass = parameters::class
-<<<<<<< HEAD
-=======
 
->>>>>>> 2e41939a
   val map = mutableMapOf<String, ByteString>()
 
   for (property in parametersClass.memberProperties) {
